# Project information
site_name: SimpliPy
site_author: Paul Saegert
repo_url: https://github.com/psaegert/simplipy
repo_name: psaegert/simplipy
edit_uri: blob/main/

# Theme configuration
theme:
  name: material
  palette:
    # Light mode
    - scheme: default
      toggle:
        icon: material/brightness-7
        name: Switch to dark mode
    # Dark mode
    - scheme: slate
      toggle:
        icon: material/brightness-4
        name: Switch to light mode
  features:
    - navigation.sections
    - navigation.instant
    - navigation.path
    - navigation.prune
    - navigation.indexes
    - search.suggest
    - search.highlight

# Extensions for better rendering
markdown_extensions:
  - toc:
      permalink: true
  - attr_list
  - footnotes
  - md_in_html
  - pymdownx.highlight:
      anchor_linenums: True
  - pymdownx.inlinehilite
  - pymdownx.snippets
  - pymdownx.superfences
  - pymdownx.arithmatex:
      generic: true

nav:
  - API-Reference: api.md
<<<<<<< HEAD
  - Creating Rulesets: rules.md
=======
>>>>>>> 5725a35f

# Plugin configurations
plugins:
  - search
  - autorefs
  - mkdocstrings:
      default_handler: python
      handlers:
        python:
          paths: [src]
          options:
            docstring_style: numpy
            merge_init_into_class: True
            show_bases: false
            heading_level: 2 # This is a global default
            docstring_section_style: spacy
            show_signature_annotations: true
            separate_signature: true
            show_root_heading: false
            members_order: source
            show_source: true<|MERGE_RESOLUTION|>--- conflicted
+++ resolved
@@ -45,10 +45,7 @@
 
 nav:
   - API-Reference: api.md
-<<<<<<< HEAD
   - Creating Rulesets: rules.md
-=======
->>>>>>> 5725a35f
 
 # Plugin configurations
 plugins:
